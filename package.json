{
  "name": "wiki",
  "version": "1.0.0",
  "type": "module",
  "license": "MIT",
  "scripts": {
    "generate-sidebar": "tsx scripts/generateSidebar.ts",
    "docs:dev": "vitepress dev docs",
    "docs:build": "vitepress build docs",
    "docs:serve": "vitepress serve docs"
  },
  "devDependencies": {
    "@types/katex": "^0.16.7",
    "@types/node": "^22.7.4",
    "markdown-it-mathjax3": "^4.3.2",
    "ts-node": "^10.9.2",
    "tsx": "^4.19.1",
    "typescript": "^5.6.2",
    "vitepress": "^1.3.4",
    "vue": "^3.5.9"
  },
  "dependencies": {
<<<<<<< HEAD
    "@tensorflow/tfjs": "^4.22.0"
=======
    "katex": "^0.16.18"
>>>>>>> 1df88a7b
  }
}<|MERGE_RESOLUTION|>--- conflicted
+++ resolved
@@ -20,10 +20,6 @@
     "vue": "^3.5.9"
   },
   "dependencies": {
-<<<<<<< HEAD
     "@tensorflow/tfjs": "^4.22.0"
-=======
-    "katex": "^0.16.18"
->>>>>>> 1df88a7b
   }
 }