{
<<<<<<< HEAD
  "hash": "3574dff0",
  "configHash": "2403c006",
  "lockfileHash": "8e1e06eb",
  "browserHash": "f0bdfaf3",
=======
  "hash": "6b8e9acb",
  "configHash": "92ca277e",
  "lockfileHash": "2b26b433",
  "browserHash": "38702576",
>>>>>>> 1df88a7b
  "optimized": {
    "vue": {
      "src": "../../../../node_modules/vue/dist/vue.runtime.esm-bundler.js",
      "file": "vue.js",
<<<<<<< HEAD
      "fileHash": "1b09c810",
=======
      "fileHash": "7f4bf815",
>>>>>>> 1df88a7b
      "needsInterop": false
    },
    "vitepress > @vue/devtools-api": {
      "src": "../../../../node_modules/@vue/devtools-api/dist/index.js",
      "file": "vitepress___@vue_devtools-api.js",
<<<<<<< HEAD
      "fileHash": "aa99bc88",
=======
      "fileHash": "26be5dbb",
>>>>>>> 1df88a7b
      "needsInterop": false
    },
    "vitepress > @vueuse/core": {
      "src": "../../../../node_modules/@vueuse/core/index.mjs",
      "file": "vitepress___@vueuse_core.js",
<<<<<<< HEAD
      "fileHash": "b222ac5a",
      "needsInterop": false
    },
    "@tensorflow/tfjs": {
      "src": "../../../../node_modules/@tensorflow/tfjs/dist/index.js",
      "file": "@tensorflow_tfjs.js",
      "fileHash": "4241fe54",
=======
      "fileHash": "7c16325b",
>>>>>>> 1df88a7b
      "needsInterop": false
    }
  },
  "chunks": {
<<<<<<< HEAD
    "chunk-SNKM7ME7": {
      "file": "chunk-SNKM7ME7.js"
    },
    "chunk-G3PMV62Z": {
      "file": "chunk-G3PMV62Z.js"
=======
    "chunk-UPQBEO3K": {
      "file": "chunk-UPQBEO3K.js"
>>>>>>> 1df88a7b
    }
  }
}<|MERGE_RESOLUTION|>--- conflicted
+++ resolved
@@ -1,64 +1,40 @@
 {
-<<<<<<< HEAD
-  "hash": "3574dff0",
+  "hash": "c6cba3b2",
   "configHash": "2403c006",
-  "lockfileHash": "8e1e06eb",
-  "browserHash": "f0bdfaf3",
-=======
-  "hash": "6b8e9acb",
-  "configHash": "92ca277e",
-  "lockfileHash": "2b26b433",
-  "browserHash": "38702576",
->>>>>>> 1df88a7b
+  "lockfileHash": "7267f262",
+  "browserHash": "9676f422",
   "optimized": {
     "vue": {
       "src": "../../../../node_modules/vue/dist/vue.runtime.esm-bundler.js",
       "file": "vue.js",
-<<<<<<< HEAD
-      "fileHash": "1b09c810",
-=======
-      "fileHash": "7f4bf815",
->>>>>>> 1df88a7b
+      "fileHash": "62c2a5ae",
       "needsInterop": false
     },
     "vitepress > @vue/devtools-api": {
       "src": "../../../../node_modules/@vue/devtools-api/dist/index.js",
       "file": "vitepress___@vue_devtools-api.js",
-<<<<<<< HEAD
-      "fileHash": "aa99bc88",
-=======
-      "fileHash": "26be5dbb",
->>>>>>> 1df88a7b
+      "fileHash": "ffe1f3f5",
       "needsInterop": false
     },
     "vitepress > @vueuse/core": {
       "src": "../../../../node_modules/@vueuse/core/index.mjs",
       "file": "vitepress___@vueuse_core.js",
-<<<<<<< HEAD
-      "fileHash": "b222ac5a",
+      "fileHash": "3c687f3c",
       "needsInterop": false
     },
     "@tensorflow/tfjs": {
       "src": "../../../../node_modules/@tensorflow/tfjs/dist/index.js",
       "file": "@tensorflow_tfjs.js",
-      "fileHash": "4241fe54",
-=======
-      "fileHash": "7c16325b",
->>>>>>> 1df88a7b
+      "fileHash": "44776002",
       "needsInterop": false
     }
   },
   "chunks": {
-<<<<<<< HEAD
     "chunk-SNKM7ME7": {
       "file": "chunk-SNKM7ME7.js"
     },
     "chunk-G3PMV62Z": {
       "file": "chunk-G3PMV62Z.js"
-=======
-    "chunk-UPQBEO3K": {
-      "file": "chunk-UPQBEO3K.js"
->>>>>>> 1df88a7b
     }
   }
 }